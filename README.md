--- conflicted
+++ resolved
@@ -1,9 +1,4 @@
-<<<<<<< HEAD
-=======
-There are a few minor corrections needed to make this text grammatically correct:
-
->>>>>>> bfdb4514
-"This repo is about anomaly detection on data consisting of images. The implementation is generalizable to any image dataset. The anomaly detector is based on BiGAN architecture, and the anomaly score is computed according to the following paper:
+This repo is about anomaly detection on data consisting of images. The implementation is generalizable to any image dataset. The anomaly detector is based on BiGAN architecture, and the anomaly score is computed according to the following paper:
 ```
 @article{DBLP:journals/corr/abs-1802-06222,
   author       = {Houssam Zenati and
@@ -27,7 +22,7 @@
 Two datasets were considered:
 
 - the training dataset : an Inlier dataset that contains only one category of digits (e.g., 0)
-the test dataset : an Outlier dataset that randomly samples MNIST images of other categories with a proportion of 20% taken as outliers.
+- the test dataset : an Outlier dataset that randomly samples MNIST images of other categories with a proportion of 20% taken as outliers.
 
 The training aims to indirectly learn the probability density of handwritten digit 0 given some latent variable lying in $z_dim$-dimensional space.
 
